--- conflicted
+++ resolved
@@ -74,33 +74,7 @@
         os.makedirs(path)
 
 
-<<<<<<< HEAD
-def mergeConfigFromJson(args, in_json: str):
-    try:
-        with open(in_json, "r") as f:
-            json_config = json.load(f)
-
-        # Find the index of configFile and data_path in args and replace their values
-        if "configFile" in json_config:
-            if "--configFile" in args:
-                index = args.index("--configFile") + 1
-                if index < len(args):
-                    args[index] = json_config["configFile"]
-
-        if "data_path" in json_config:
-            if "--data_path" in args:
-                index = args.index("--data_path") + 1
-                if index < len(args):
-                    args[index] = json_config["data_path"]
-
-    except (FileNotFoundError, json.JSONDecodeError) as e:
-        print(f"Error loading JSON file: {e}")
-
-
-def createArgsFromJson(in_json: str, ignore_elements: list, return_json_object: bool):
-=======
 def createArgsFromJson(jsonFile: str):
->>>>>>> e376b7ea
     arguments = []
     ignore_elements = ["py/object"]
 
