import dataclasses
import logging
import os.path
import pathlib
from argparse import Namespace
from os import path

import chemprop as cp
import pandas as pd
import wandb
from keras.models import load_model

from dfpl import autoencoder as ac
from dfpl import feedforwardNN as fNN
from dfpl import fingerprint as fp
from dfpl import options, predictions
from dfpl import single_label_model as sl
from dfpl import vae as vae
from dfpl.utils import createArgsFromJson, createDirectory, makePathAbsolute

project_directory = pathlib.Path(".").parent.parent.absolute()
test_train_opts = options.Options(
<<<<<<< HEAD
    inputFile=f"{project_directory}/input_datasets/S_dataset.pkl",
    outputDir=f"{project_directory}/output_data/console_test",
    ecWeightsFile=f"{project_directory}/output_data/case_00/AE_S/ae_S.encoder.hdf5",
    ecModelDir=f"{project_directory}/output_data/case_00/AE_S/saved_model",
    type="smiles",
    fpType="topological",
    epochs=100,
    batchSize=1024,
=======
    inputFile=f'{project_directory}/data/input_datasets/tox24_challenge/tox24_challenge_train.csv',
    outputDir=f'{project_directory}/output/tox24_challenge/',
    ecModelDir=f'{project_directory}/example/models/generic_encoder/',
    type='smiles',
    fpType='topological',
    epochs=10,
    batchSize=47,
>>>>>>> 94862b4d
    fpSize=2048,
    encFPSize=256,
    enableMultiLabel=False,
    testSize=0.2,
    kFolds=2,
    verbose=2,
    trainAC=False,
    trainFNN=True,
    compressFeatures=True,
<<<<<<< HEAD
    activationFunction="selu",
    lossFunction="bce",
    optimizer="Adam",
    fnnType="FNN",
=======
    activationFunction="tanh",
    lossFunction='rsme',
    optimizer='Adam',
    fnnType='REG',  # todo: replace useRegressionModel with fnnType variable
    wabTarget='activity_scaled',
    wabTracking=True
>>>>>>> 94862b4d
)

test_pred_opts = options.Options(
    inputFile=f"{project_directory}/input_datasets/S_dataset.pkl",
    outputDir=f"{project_directory}/output_data/console_test",
    outputFile=f"{project_directory}/output_data/console_test/S_dataset.predictions_ER.csv",
    ecModelDir=f"{project_directory}/output_data/case_00/AE_S/saved_model",
    fnnModelDir=f"{project_directory}/output_data/console_test/ER_saved_model",
    type="smiles",
    fpType="topological",
)


def traindmpnn(opts: options.GnnOptions):
    """
    Train a D-MPNN model using the given options.
    Args:
    - opts: options.GnnOptions instance containing the details of the training
    Returns:
    - None
    """
    os.environ["CUDA_VISIBLE_DEVICES"] = f"{opts.gpu}"
    ignore_elements = ["py/object"]
    # Load options from a JSON file and replace the relevant attributes in `opts`
    arguments = createArgsFromJson(
        opts.configFile, ignore_elements, return_json_object=False
    )
    opts = cp.args.TrainArgs().parse_args(arguments)
    logging.info("Training DMPNN...")
    # Train the model and get the mean and standard deviation of AUC score from cross-validation
    mean_score, std_score = cp.train.cross_validate(
        args=opts, train_func=cp.train.run_training
    )
    logging.info(f"Results: {mean_score:.5f} +/- {std_score:.5f}")


def predictdmpnn(opts: options.GnnOptions, json_arg_path: str) -> None:
    """
    Predict the values using a trained D-MPNN model with the given options.
    Args:
    - opts: options.GnnOptions instance containing the details of the prediction
    - JSON_ARG_PATH: path to a JSON file containing additional arguments for prediction
    Returns:
    - None
    """
    ignore_elements = [
        "py/object",
        "checkpoint_paths",
        "save_dir",
        "saving_name",
    ]
    # Load options and additional arguments from a JSON file
    arguments, data = createArgsFromJson(
        json_arg_path, ignore_elements, return_json_object=True
    )
    arguments.append("--preds_path")
    arguments.append("")
    save_dir = data.get("save_dir")
    name = data.get("saving_name")
    # Replace relevant attributes in `opts` with loaded options
    opts = cp.args.PredictArgs().parse_args(arguments)
    opts.preds_path = save_dir + "/" + name
    df = pd.read_csv(opts.test_path)
    smiles = []
    for index, rows in df.iterrows():
        my_list = [rows.smiles]
        smiles.append(my_list)
    # Make predictions and return the result
    cp.train.make_predictions(args=opts, smiles=smiles)


def train(opts: options.Options):
    """
    Run the main training procedure
    :param opts: Options defining the details of the training
    """

    if opts.wabTracking:
        wandb.init(project=f"dfpl-reg-training-{opts.wabTarget}", entity="dfpl_regression", config=vars(opts))
        # opts = wandb.config

    # df = fp.importDataFile(opts.inputFile, import_function=fp.importSmilesCSV, fp_size=opts.fpSize)
    df = fp.importDataFile(opts.inputFile, import_function=fp.importCSV, fp_size=opts.fpSize)
    os.environ["CUDA_VISIBLE_DEVICES"] = f"{opts.gpu}"

    # Create output dir if it doesn't exist
    createDirectory(opts.outputDir)  # why? we just created that directory in the function before??

    if opts.trainAC:
        if opts.aeType == "deterministic":
            encoder, train_indices, test_indices = ac.train_full_ac(df, opts)
        elif opts.aeType == "variational":
            encoder, train_indices, test_indices = vae.train_full_vae(df, opts)
        else:
            raise ValueError(f"Unknown autoencoder type: {opts.aeType}")
    else:
        if opts.aeType == "deterministic":
            (autoencoder, encoder) = ac.define_ac_model(opts=opts)
        elif opts.aeType == "variational":
            (autoencoder, encoder) = vae.define_vae_model(opts=opts)
        else:
            raise ValueError(f"Unknown autoencoder type: {opts.aeType}")

        if opts.ecWeightsFile == "":
            encoder = load_model(opts.ecModelDir)
        else:
            autoencoder.load_weights(
                os.path.join(opts.ecModelDir, opts.ecWeightsFile)
            )

    if opts.compressFeatures:
        # compress the fingerprints using the autoencoder
        df = ac.compress_fingerprints(df, encoder)

    # train single label models if requested
    if opts.trainFNN:
        # train multi-label models if requested
        if opts.enableMultiLabel:
            fNN.train_nn_models_multi(df=df, opts=opts)
        else:
            sl.train_single_label_models(df=df, opts=opts)


def predict(opts: options.Options) -> None:
    """
    Run prediction given specific options
    :param opts: Options defining the details of the prediction
    """
    df = fp.importDataFile(opts.inputFile, import_function=fp.importSmilesCSV, fp_size=opts.fpSize)
    # df = fp.importDataFile(opts.inputFile, import_function=fp.importSmilesCSV, fp_size=opts.fpSize)

    # Create output dir if it doesn't exist
    createDirectory(opts.outputDir)

    if opts.compressFeatures:
        # load trained model for autoencoder
        if opts.aeType == "deterministic":
            (autoencoder, encoder) = ac.define_ac_model(opts=options.Options())
        elif opts.aeType == "variational":
            (autoencoder, encoder) = vae.define_vae_model(opts=options.Options())
        else:
            raise ValueError(f"Unknown autoencoder type: {opts.aeType}")

        # Load trained model for autoencoder
        if opts.ecWeightsFile == "":
            encoder = load_model(opts.ecModelDir)
        else:
            encoder.load_weights(os.path.join(opts.ecModelDir, opts.ecWeightsFile))
        df = ac.compress_fingerprints(df, encoder)

    # predict
    df2 = predictions.predict_values(df=df,
                                     opts=opts)

    names_columns = [c for c in df2.columns if c not in ['fp', 'fpcompressed']]

    df2[names_columns].to_csv(path_or_buf=path.join(opts.outputDir, opts.outputFile))
    logging.info(f"Prediction successful. Results written to '{path.join(opts.outputDir, opts.outputFile)}'")


def createLogger(filename: str) -> None:
    """
    Set up a logger for the main function that also saves to a log file
    """
    # get root logger and set its level
    logger = logging.getLogger()
    logger.setLevel(logging.INFO)
    # create file handler which logs info messages
    fh = logging.FileHandler(filename, mode="w")
    fh.setLevel(logging.INFO)
    # create console handler
    ch = logging.StreamHandler()
    ch.setLevel(logging.INFO)
    # create formatter and add it to the handlers
    formatterFile = logging.Formatter('%(asctime)s - %(name)s - %(levelname)s - %(message)s')
    formatterConsole = logging.Formatter('%(levelname)-8s %(message)s')
    fh.setFormatter(formatterFile)
    ch.setFormatter(formatterConsole)
    # add the handlers to the logger
    logger.addHandler(fh)
    logger.addHandler(ch)


def main():
    """
    Main function that runs training/prediction defined by command line arguments
    """
    parser = options.createCommandlineParser()
    prog_args: Namespace = parser.parse_args()
    try:
        if prog_args.method == "convert":
            directory = makePathAbsolute(prog_args.f)
            if path.isdir(directory):
                createLogger(path.join(directory, "convert.log"))
                logging.info(f"Convert all data files in {directory}")
                fp.convert_all(directory)
            else:
                raise ValueError("Input directory is not a directory")
        elif prog_args.method == "traingnn":
            traingnn_opts = options.GnnOptions.fromCmdArgs(prog_args)

            traindmpnn(traingnn_opts)

        elif prog_args.method == "predictgnn":
            predictgnn_opts = options.GnnOptions.fromCmdArgs(prog_args)
            fixed_opts = dataclasses.replace(
                predictgnn_opts,
                test_path=makePathAbsolute(predictgnn_opts.test_path),
                preds_path=makePathAbsolute(predictgnn_opts.preds_path),
            )

            logging.info(
                f"The following arguments are received or filled with default values:\n{prog_args}"
            )

            predictdmpnn(fixed_opts, prog_args.configFile)

        elif prog_args.method == "train":
            train_opts = options.Options.fromCmdArgs(prog_args)
            fixed_opts = dataclasses.replace(
                train_opts,
                inputFile=makePathAbsolute(train_opts.inputFile),
                outputDir=makePathAbsolute(train_opts.outputDir)
            )
            createDirectory(fixed_opts.outputDir)
            createLogger(path.join(fixed_opts.outputDir, "train.log"))
            logging.info(f"The following arguments are received or filled with default values:\n{fixed_opts}")
            train(fixed_opts)
            exit(0)
        elif prog_args.method == "predict":
            predict_opts = options.Options.fromCmdArgs(prog_args)
            fixed_opts = dataclasses.replace(
                predict_opts,
                inputFile=makePathAbsolute(predict_opts.inputFile),
                outputDir=makePathAbsolute(predict_opts.outputDir),
                outputFile=makePathAbsolute(path.join(predict_opts.outputDir, predict_opts.outputFile)),
                ecModelDir=makePathAbsolute(predict_opts.ecModelDir),
                fnnModelDir=makePathAbsolute(predict_opts.fnnModelDir),
                trainAC=False,
                trainFNN=False
            )
            createDirectory(fixed_opts.outputDir)
            createLogger(path.join(fixed_opts.outputDir, "predict.log"))
            logging.info(f"The following arguments are received or filled with default values:\n{prog_args}")
            predict(fixed_opts)
            exit(0)
    except AttributeError as e:
        print(e)
        parser.print_usage()


if __name__ == '__main__':
    main()<|MERGE_RESOLUTION|>--- conflicted
+++ resolved
@@ -10,26 +10,18 @@
 import wandb
 from keras.models import load_model
 
+from dfpl.utils import makePathAbsolute, createDirectory
+from dfpl import options
+from dfpl import fingerprint as fp
 from dfpl import autoencoder as ac
 from dfpl import feedforwardNN as fNN
-from dfpl import fingerprint as fp
-from dfpl import options, predictions
+from dfpl import predictions
 from dfpl import single_label_model as sl
 from dfpl import vae as vae
 from dfpl.utils import createArgsFromJson, createDirectory, makePathAbsolute
 
 project_directory = pathlib.Path(".").parent.parent.absolute()
 test_train_opts = options.Options(
-<<<<<<< HEAD
-    inputFile=f"{project_directory}/input_datasets/S_dataset.pkl",
-    outputDir=f"{project_directory}/output_data/console_test",
-    ecWeightsFile=f"{project_directory}/output_data/case_00/AE_S/ae_S.encoder.hdf5",
-    ecModelDir=f"{project_directory}/output_data/case_00/AE_S/saved_model",
-    type="smiles",
-    fpType="topological",
-    epochs=100,
-    batchSize=1024,
-=======
     inputFile=f'{project_directory}/data/input_datasets/tox24_challenge/tox24_challenge_train.csv',
     outputDir=f'{project_directory}/output/tox24_challenge/',
     ecModelDir=f'{project_directory}/example/models/generic_encoder/',
@@ -37,7 +29,6 @@
     fpType='topological',
     epochs=10,
     batchSize=47,
->>>>>>> 94862b4d
     fpSize=2048,
     encFPSize=256,
     enableMultiLabel=False,
@@ -47,19 +38,12 @@
     trainAC=False,
     trainFNN=True,
     compressFeatures=True,
-<<<<<<< HEAD
-    activationFunction="selu",
-    lossFunction="bce",
-    optimizer="Adam",
-    fnnType="FNN",
-=======
     activationFunction="tanh",
     lossFunction='rsme',
     optimizer='Adam',
     fnnType='REG',  # todo: replace useRegressionModel with fnnType variable
     wabTarget='activity_scaled',
     wabTracking=True
->>>>>>> 94862b4d
 )
 
 test_pred_opts = options.Options(
@@ -69,7 +53,7 @@
     ecModelDir=f"{project_directory}/output_data/case_00/AE_S/saved_model",
     fnnModelDir=f"{project_directory}/output_data/console_test/ER_saved_model",
     type="smiles",
-    fpType="topological",
+    fpType="topological"
 )
 
 
@@ -148,6 +132,7 @@
     # Create output dir if it doesn't exist
     createDirectory(opts.outputDir)  # why? we just created that directory in the function before??
 
+    encoder = None
     if opts.trainAC:
         if opts.aeType == "deterministic":
             encoder, train_indices, test_indices = ac.train_full_ac(df, opts)
