# DeepFPlearn<sup>+</sup>

Link molecular structures of chemicals with multiple targets.

DeepFPlearn<sup>+</sup>[[1]](#1) transforms chemical SMILES or InChIkeys into molecular graph representations for use in a graph
neural network (GNN) that predicts an association to a target molecule, e.g., a receptor protein.

![DeepFPLearn<sup>+</sup> workflow](GNN_only.png)

DeepFPlearn<sup>+</sup> is an extension of deepFPlearn[[2]](#2), which uses binary fingerprints to represent the
molecule's structure computationally.

## Setting up Python environment

The DFPL package requires a particular Python environment to work properly.
It consists of a recent Python interpreter and packages for data-science and neural networks.
The exact dependencies can be found in the
[`requirements.txt`](requirements.txt) (which is used when installing the package with pip)
and [`environment.yml`](environment.yml) (for installation with conda).

You have several ways to provide the correct environment to run code from the DFPL package.

1. Use the automatically built docker/Singularity containers
2. Build your own container [following the steps here](container/README.md)
3. Setup a python virtual environment
4. Set up a conda environment install the requirements via conda and the DFPL package via pip

In the following, you find details for option 1., 3., and 4.

### Docker container

You need docker installed on you machine.

In order to run DFPL use the following command line

```shell
docker run --gpus GPU_REQUEST registry.hzdr.de/department-computational-biology/deepfplearn/deepfplearn:TAG dfpl DFPL_ARGS
```

where you replace

- `TAG` by the version you want to use or `latest` if you want to use latest available version)
- You can see available tags
  here https://gitlab.hzdr.de/department-computational-biology/deepfplearn/container_registry/5827.
  In general a container should be available for each released version of DFPL.
- `GPU_REQUEST` by the GPUs you want to use or `all` if all GPUs should be used (remove `--gpus GPU_REQUEST` if only the
  CPU should)
- `DFPL_ARGS` by arguments that should be passed to DFPL (use `--help` to see available options)

In order to get an interactive bash shell in the container use:

```shell
docker run -it --gpus GPU_REQUEST registry.hzdr.de/department-computational-biology/deepfplearn/deepfplearn:TAG bash
```

### Singularity container

You need Singularity installed on your machine. You can download a container with

```shell
singularity pull dfpl.TAG.sif docker://registry.hzdr.de/department-computational-biology/deepfplearn/deepfplearn:TAG
```

- replace `TAG` by the version you want to use or `latest` if you want to use latest available version)
- You can see available tags
  here https://gitlab.hzdr.de/department-computational-biology/deepfplearn/container_registry/5827.
  In general a container should be available for each released version of DFPL.

This stores the container as a file `dfpl.TAG.sif` which can be run as follows:

```shell script
singularity run --nv dfpl.TAG.sif dfpl DFPL_ARGS
```

- replace `DFPL_ARGS` by arguments that should be passed to DFPL (use `--help` to see available options)
- omit the `--nv` tag if you don't want to use GPUs

or you can start a shell script (look at [run-all-cases.sh](scripts/run-all-cases.sh) for an
example)

```shell script
singularity run --nv dfpl.sif ". ./example/run-multiple-cases.sh"
```

It's also possible to get an interactive shell into the container

```shell script
singularity shell --nv dfpl.TAG.sif
```

**Note:** The Singularity container is intended to be used on HPC cluster where your ability to install software might
be limited.
For local testing or development, setting up the conda environment is preferable.

### Set up DFPL in a python virtual environment

From within the `deepFPlearn` directory call

```
virtualenv -p python3 ENV_PATH
. ENV_PATH/bin/activate
pip install ./
```

replace `ENV_PATH` by the directory where the python virtual environment should be created.
If your system has only python3 installed `-p python3` may be removed.

In order to use the environment it needs to be activated with `. ENV_PATH/bin/activate`.

### Set up DFPL in a conda environment

To use this tool in a conda environment:

1. Install mamba. For details follow the installation guide here. https://mamba.readthedocs.io/en/latest/mamba-installation.html#mamba-install}
2. Create the mamba env from scratch

   From within the `deepFPlearn` directory, you can create the conda environment with the provided yaml file that
   contains all information and necessary packages

   ```shell
   mamba env create -f environment.yml
   ```

3. Activate the `dfpl_env` environment with

   ```shell
   mamba activate dfpl_env
   ```

4. Install the local `dfpl` package by calling

   ```shell
   pip install --no-deps ./
   ```

## Prepare data

DFPL can calculate fingerprints of chemical structures from SMILES or INCHI representation. Therefore, e.g. CSV
input-files need to contain a `"smiles"` or `"inchi"` which is then used to calculate the fingerprints. There is an
example CSV file in the `tests/directory` directory and when you're training using the DFPL package, it will load the
input files and add fingerprints. You can test the conversion

```python
import dfpl.fingerprint as fp

fp.importDataFile("tests/data/smiles.csv")
```

If you're data is in CSV format, has a header row, and contains a `"smiles"` or an `"inchi"` column, you can use it as
input for training as it is. However, if you're data is in a different format, you can use function in the `fingerprint`
module to import it correctly.

The `tests/data/inchi.tsv` contains data in TSV format without a header row which makes it impossible to identify how to
import it automatically. You can use the `import_function` argument to tell `importDataFile` how it can turn your data
into a Pandas `DataFrame` that contains, e.g. an `"inchi"` column. After that DFPL can calculate and add the
fingerprints to the `DataFrame`

```python
import pandas as pd
import dfpl.fingerprint as fp

data = fp.importDataFile(
    "tests/data/inchi.tsv",
    import_function=(lambda f: pd.read_table(f, names=["toxid", "inchi", "key"]))
)
```

You can store the converted data as a "pickle" file which is a binary representation of the Pandas dataframe and can be
used directly as input file for the DFPL program. The advantage is that the fingerprint calculation needs to be done
only once and loading these files is fast.

```python
data.to_pickle("output/path/file.pkl")
```

Note that the file-extension needs to be `"pkl"` to be identified correctly by DFPL. Also, you might want to look at
the `convert_all` function in the `fingerprint` module that we use to convert different data-files all at once.

# Running deepFPlearn

Here you will find example code for running deepFPlearn in all five modes:

- **train**
- **predict**
- **traingnn**
- **predictgnn**
- **convert**

The input data for each of these modes can be found in the `example/data` folder. The pre-computed output of the `train`
mode can be found in the assets of the release, for the `predict` mode it is stored in the
respective `example/results_predict` folder. Trained models that are used in the prediction mode are stored in
the `models` folder.

## Train

The train mode is used to train models to predict the association of molecular structures to biological targets. The
encoding of the molecules is done based on molecular fingerprints (we chose 2048 as the fp length). The training data
contains three targets and you may train models for each using the following command:

```shell
python -m dfpl train -f example/train.json
```

Training with the configurations from the `example/train.json` file will take approximately 4 minutes on a single CPU.
The trained models, training histories, respective plots, as well as the predictions on the test data are stored in the
`example/results_train` folder as defined in the `example/train.json` file (this can be changed).

- `configFile or -f`: The path to the `train.json` options file that provides various configurations for training the
  model.
- `outputDir`: The directory where the trained models and other output files will be saved.
- `trainAC`: Whether to train an autoencoder model.
- `aeType`: Whether to train a deterministic or variational autoencoder
- `split_type` and `aeSplitType`: The type of data splitting used for training. Options
  are `scaffold_balanced`, `random`, or `molecular weight`.
- `fpType`: The type of fingerprint used.
- `fpSize`: The size of the fingerprint.
- `fnnType`: The type of Feedforward Neural Network used.
- `optimizer`: The optimization algorithm used.
- `lossFunction`: The loss function used.
- `epochs`: The number of training epochs.
- `batchSize`: The size of the training batch.
- `learningRate`: The learning rate for the optimizer.
- `l2reg`: The L2 regularization parameter.
- `wabTracking` or `aeWabTracking`: Whether to use Weights and Biases (WANDB) for tracking.
- `wabTarget`: The target metric for WANDB tracking.

## Predict

The `predict` mode is used to predict the from molecular structures. Use this command to predict the provided data for
prediction:

```shell
python -m dfpl predict -f example/predict.json
```

The compounds are predicted with the provided model and results are returned as a float number between 0 and 1.

- `inputFile`: The path to the input file containing the molecules to be predicted.
- `outputDir`: The directory where the output file will be saved.
- `outputFile`: The name of the output file containing the predicted values.
- `ecModelDir`: The directory where the autoencoder model is saved.
- `ecWeightsFile`: The name of the file containing the weights of the autoencoder. This is not needed for predicting
  with an AR model.
- `fnnModelDir`: The directory where the FNN model is saved.
- `compressFeatures`: Whether to compress the features using the autoencoder or not.
- `trainAC`: Whether to train a new autoencoder or use a pre-trained one.
- `trainFNN`: Whether to train a new FNN model or use a pre-trained one.

## Traingnn

```shell
python -m dfpl traingnn -f example/traingnn.json
```

The `traingnn` mode is used to train models using a graph neural network to predict the chemical-biological associations
from molecular structures. If the training data contains multiple targets the GNN will perform nultilabel
classification.

The trained models, training histories, and respective plots, as well as the predictions on the test data, are stored
in the `example/results_traingnn` folder as defined in the `example/traingnn.json` file (you may change this). Similar
and even more options are offered via the GNN model. Go to `chemprop/args.py` to take a peek and set your options.

Some basic arguments include:

- `data_path`: Specifies the path to the dataset in CSV format. This is where the model will read the training data
  from.

- `save_dir`: The directory where the trained model and any generated output files will be saved. Make sure the
  directory exists or can be created.

- `epochs`: The number of training epochs.

- `num_folds`: The number of folds to use for cross-validation. Cross-validation is a resampling procedure used to
  evaluate machine learning models on a limited data sample.

- `metric`: The primary metric used for model evaluation. In this case, it's "accuracy".

- `loss_function`: Specifies the loss function to be minimized during training. Here, it's set to "
  binary_cross_entropy".

- `split_type`: Defines the strategy used for splitting the data into training and test sets.
  The **"random"** option will randomly split the data.
  The **"scaffold_balanced"** based on the chemical scaffold (It also logs stats of the split).
  The **molecular_weight** puts the small molecules in training and large in the test set based on their MW.

- `dataset_type`: Specifies the type of problem you are solving; i.e classification.

- `smiles_columns`: The name of the column in the CSV file that contains the SMILES strings of the molecules.

- `extra_metrics`: A list of additional metrics that you want to compute for model evaluation.
  These could include metrics like "balanced_accuracy", "(AUC)", "F1 score", "Matthews Correlation Coefficient (MCC)", "
  recall", "specificity", and "precision".

- `hidden_size`: Specifies the size of the hidden layers in the neural network. A larger size may capture more complex
  representations but could risk overfitting.

## Predictgnn

```shell
python -m dfpl predictgnn -f example/predictgnn.json
```

The `predictgnn` mode is using trained GNN model to predict these chemical-biological target associations from molecular
structures using a graph neural network.

Again some basic arguments:

- `test_path`: The path to the dataset containing smiles in CSV format.

- `checkpoint_path`: Specifies the path to the trained model checkpoint file, usually with a `.pt` extension.
  This is the model that will be used for making predictions.

- `save_dir`: The directory where the prediction results will be saved.
  Make sure the directory exists or can be created.

- `saving_name`: The name of the CSV file where the predictions will be saved.
  This file will be created in the `save_dir`.

## Convert

The `convert` mode is used to convert `.csv` or `.tsv` files into `.pkl` files for easy access in Python and to reduce
memory on disk.

# References

<a id="1">[1]</a>
Kyriakos Soulios, Patrick Scheibe, Matthias Bernt, Jörg Hackermüller, and Jana Schor.
deepFPlearn<sup>+</sup>: Enhancing Toxicity Prediction Across the Chemical Universe Using Graph Neural Networks.
Submitted to a scientific journal, currently under review.

<<<<<<< HEAD
This work has been submitted in a research paper and is currently under review.
You may read the published article @Briefings in Bioinformatics: https://doi.org/10.1093/bib/bbac257
=======
<a id="2">[2]</a>
Jana Schor, Patrick Scheibe, Matthias Bernt, Wibke Busch, Chih Lai, and Jörg Hackermüller.
AI for predicting chemical-effect associations at the chemical universe level—deepFPlearn.
Briefings in Bioinformatics, Volume 23, Issue 5, September 2022, bbac257, https://doi.org/10.1093/bib/bbac257
>>>>>>> e376b7ea

For questions or comments please reach out: jana.schor@ufz.de<|MERGE_RESOLUTION|>--- conflicted
+++ resolved
@@ -328,14 +328,9 @@
 deepFPlearn<sup>+</sup>: Enhancing Toxicity Prediction Across the Chemical Universe Using Graph Neural Networks.
 Submitted to a scientific journal, currently under review.
 
-<<<<<<< HEAD
-This work has been submitted in a research paper and is currently under review.
-You may read the published article @Briefings in Bioinformatics: https://doi.org/10.1093/bib/bbac257
-=======
 <a id="2">[2]</a>
 Jana Schor, Patrick Scheibe, Matthias Bernt, Wibke Busch, Chih Lai, and Jörg Hackermüller.
 AI for predicting chemical-effect associations at the chemical universe level—deepFPlearn.
 Briefings in Bioinformatics, Volume 23, Issue 5, September 2022, bbac257, https://doi.org/10.1093/bib/bbac257
->>>>>>> e376b7ea
 
 For questions or comments please reach out: jana.schor@ufz.de