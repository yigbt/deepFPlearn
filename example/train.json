--- conflicted
+++ resolved
@@ -1,14 +1,8 @@
 {
   "py/object": "dfpl.options.Options",
-<<<<<<< HEAD
-  "inputFile": "home/tests/data/S_dataset.csv",
-  "outputDir": "home/example/results_train/",
-  "ecModelDir": "home/example/results_train/",
-=======
   "inputFile": "tests/data/tox21.csv",
   "outputDir": "example/results_train/",
   "ecModelDir": "example/results_train/random_split_autoencoder/",
->>>>>>> e376b7ea
   "ecWeightsFile": "",
   "verbose": 2,
 
@@ -36,11 +30,7 @@
   "sampleDown": false,
   "gpu": "0",
 
-<<<<<<< HEAD
-  "trainFNN": false,
-=======
   "trainFNN": true,
->>>>>>> e376b7ea
   "kFolds": 2,
   "threshold": 0.5,
   "testSize": 0.2,
@@ -51,12 +41,8 @@
   "batchSize": 128,
   "activationFunction": "selu",
   "dropout": 0.0107,
-<<<<<<< HEAD
-  "learningRate": 0.0000078,
-=======
   "learningRate": 0.0000022,
   "learningRateDecay": 0.96,
->>>>>>> e376b7ea
   "l2reg": 0.001,
 
   "aeWabTracking": false,
