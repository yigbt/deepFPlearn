--- conflicted
+++ resolved
@@ -9,10 +9,6 @@
   "split_type": "random",
   "dataset_type": "classification",
   "smiles_columns": "smiles",
-<<<<<<< HEAD
-  "extra_metrics": "auc",
-=======
   "extra_metrics": ["balanced_accuracy","auc","f1","mcc","recall","precision"],
->>>>>>> e376b7ea
   "hidden_size": 256
 }